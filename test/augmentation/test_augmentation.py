--- conflicted
+++ resolved
@@ -1056,7 +1056,6 @@
         assert gradcheck(kornia.random_grayscale, (input, 1.), raise_exception=True)
 
 
-<<<<<<< HEAD
 class TestCenterCrop:
 
     def test_no_transform(self, device):
@@ -1080,7 +1079,7 @@
         input = torch.rand(1, 2, 3, 4).to(device)
         input = utils.tensor_to_gradcheck_var(input)  # to var
         assert gradcheck(kornia.augmentation.CenterCrop(3), (input,), raise_exception=True)
-=======
+
 class TestRandomRotation:
 
     torch.manual_seed(0)  # for random reproductibility
@@ -1231,5 +1230,4 @@
 
         input = utils.tensor_to_gradcheck_var(input)  # to var
 
-        assert gradcheck(RandomRotation(degrees=(15.0, 15.0)), (input, ), raise_exception=True)
->>>>>>> f31f6ca8
+        assert gradcheck(RandomRotation(degrees=(15.0, 15.0)), (input, ), raise_exception=True)